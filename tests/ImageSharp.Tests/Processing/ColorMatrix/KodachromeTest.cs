--- conflicted
+++ resolved
@@ -15,36 +15,15 @@
         [Fact]
         public void Kodachrome_amount_KodachromeProcessorDefaultsSet()
         {
-<<<<<<< HEAD
-            using (Image<TPixel> image = provider.GetImage())
-            {
-                image.Kodachrome()
-                    .DebugSave(provider, null);
-            }
-=======
             this.operations.Kodachrome();
             var processor = this.Verify<KodachromeProcessor<Rgba32>>();
->>>>>>> 70892a14
         }
 
         [Fact]
         public void Kodachrome_amount_rect_KodachromeProcessorDefaultsSet()
         {
-<<<<<<< HEAD
-            using (Image<TPixel> source = provider.GetImage())
-            using (var image = new Image<TPixel>(source))
-            {
-                var bounds = new Rectangle(10, 10, image.Width / 2, image.Height / 2);
-
-                image.Kodachrome(bounds)
-                    .DebugSave(provider, null);
-
-                ImageComparer.EnsureProcessorChangesAreConstrained(source, image, bounds);
-            }
-=======
             this.operations.Kodachrome(this.rect);
             var processor = this.Verify<KodachromeProcessor<Rgba32>>(this.rect);
->>>>>>> 70892a14
         }
     }
 }