﻿<Project Sdk="Microsoft.NET.Sdk">
  <PropertyGroup>
    <TargetFramework>netcoreapp1.1</TargetFramework>
    <AllowUnsafeBlocks>True</AllowUnsafeBlocks>
    <DebugType Condition="$(codecov) != ''">full</DebugType>
    <DebugType Condition="$(codecov) == ''">portable</DebugType>
    <DebugSymbols>True</DebugSymbols>
    <RootNamespace>SixLabors.ImageSharp.Tests</RootNamespace>
    <AssemblyName>SixLabors.ImageSharp.Tests</AssemblyName>
  </PropertyGroup>
  <PropertyGroup Condition="'$(Configuration)|$(Platform)'=='Release|AnyCPU'">
    <TreatWarningsAsErrors>true</TreatWarningsAsErrors>
    <WarningsAsErrors />
  </PropertyGroup>
  <ItemGroup>
    <None Include="PixelFormats\PixelOperationsTests.Blender.cs" />
  </ItemGroup>
  <ItemGroup>
    <PackageReference Include="CoreCompat.System.Drawing" Version="1.0.0-beta006" />
    <PackageReference Include="xunit" Version="2.3.1" />
    <PackageReference Include="xunit.runner.visualstudio" Version="2.3.1" />
    <PackageReference Include="Moq" Version="4.7.145" />
<<<<<<< HEAD
=======
    <PackageReference Include="Microsoft.NET.Test.Sdk" Version="15.5.0" />
    <PackageReference Include="xunit" Version="2.3.0" />
    <PackageReference Include="xunit.runner.visualstudio" Version="2.3.0" />
    <PackageReference Include="Moq" Version="4.7.137" />
>>>>>>> 3d559809
    <!--<PackageReference Include="StyleCop.Analyzers" Version="1.1.0-beta001">
      <PrivateAssets>All</PrivateAssets>
    </PackageReference>-->
  </ItemGroup>
  <ItemGroup>
    <AdditionalFiles Include="..\..\stylecop.json" />
    <ProjectReference Include="..\..\src\ImageSharp.Drawing\ImageSharp.Drawing.csproj" />
    <ProjectReference Include="..\..\src\ImageSharp\ImageSharp.csproj" />
  </ItemGroup>
  <ItemGroup>
    <Service Include="{82a7f48d-3b50-4b1e-b82e-3ada8210c358}" />
  </ItemGroup>
  <ItemGroup>
    <None Update="xunit.runner.json">
      <CopyToOutputDirectory>PreserveNewest</CopyToOutputDirectory>
    </None>
  </ItemGroup>
  <ItemGroup>
    <Folder Include="TestUtilities\Factories\" />
  </ItemGroup>
</Project><|MERGE_RESOLUTION|>--- conflicted
+++ resolved
@@ -20,13 +20,10 @@
     <PackageReference Include="xunit" Version="2.3.1" />
     <PackageReference Include="xunit.runner.visualstudio" Version="2.3.1" />
     <PackageReference Include="Moq" Version="4.7.145" />
-<<<<<<< HEAD
-=======
     <PackageReference Include="Microsoft.NET.Test.Sdk" Version="15.5.0" />
     <PackageReference Include="xunit" Version="2.3.0" />
     <PackageReference Include="xunit.runner.visualstudio" Version="2.3.0" />
     <PackageReference Include="Moq" Version="4.7.137" />
->>>>>>> 3d559809
     <!--<PackageReference Include="StyleCop.Analyzers" Version="1.1.0-beta001">
       <PrivateAssets>All</PrivateAssets>
     </PackageReference>-->
