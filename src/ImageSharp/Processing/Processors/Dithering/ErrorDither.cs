// Copyright (c) Six Labors and contributors.
// Licensed under the Apache License, Version 2.0.

using System;
using System.Numerics;
using System.Runtime.CompilerServices;
using SixLabors.ImageSharp.Advanced;
using SixLabors.ImageSharp.PixelFormats;
using SixLabors.ImageSharp.Processing.Processors.Quantization;

namespace SixLabors.ImageSharp.Processing.Processors.Dithering
{
    /// <summary>
    /// An error diffusion dithering implementation.
    /// <see href="http://www.efg2.com/Lab/Library/ImageProcessing/DHALF.TXT"/>
    /// </summary>
    public readonly partial struct ErrorDither : IDither, IEquatable<ErrorDither>, IEquatable<IDither>
    {
        private readonly int offset;
        private readonly DenseMatrix<float> matrix;

        /// <summary>
        /// Initializes a new instance of the <see cref="ErrorDither"/> struct.
        /// </summary>
        /// <param name="matrix">The diffusion matrix.</param>
        /// <param name="offset">The starting offset within the matrix.</param>
        [MethodImpl(InliningOptions.ShortMethod)]
        public ErrorDither(in DenseMatrix<float> matrix, int offset)
        {
            this.matrix = matrix;
            this.offset = offset;
        }

        /// <summary>
        /// Compares the two <see cref="ErrorDither"/> instances to determine whether they are equal.
        /// </summary>
        /// <param name="left">The first source instance.</param>
        /// <param name="right">The second source instance.</param>
        /// <returns>The <see cref="bool"/>.</returns>
        public static bool operator ==(IDither left, ErrorDither right)
            => right == left;

        /// <summary>
        /// Compares the two <see cref="ErrorDither"/> instances to determine whether they are unequal.
        /// </summary>
        /// <param name="left">The first source instance.</param>
        /// <param name="right">The second source instance.</param>
        /// <returns>The <see cref="bool"/>.</returns>
        public static bool operator !=(IDither left, ErrorDither right)
            => !(right == left);

        /// <summary>
        /// Compares the two <see cref="ErrorDither"/> instances to determine whether they are equal.
        /// </summary>
        /// <param name="left">The first source instance.</param>
        /// <param name="right">The second source instance.</param>
        /// <returns>The <see cref="bool"/>.</returns>
        public static bool operator ==(ErrorDither left, IDither right)
            => left.Equals(right);

        /// <summary>
        /// Compares the two <see cref="ErrorDither"/> instances to determine whether they are unequal.
        /// </summary>
        /// <param name="left">The first source instance.</param>
        /// <param name="right">The second source instance.</param>
        /// <returns>The <see cref="bool"/>.</returns>
        public static bool operator !=(ErrorDither left, IDither right)
            => !(left == right);

        /// <summary>
        /// Compares the two <see cref="ErrorDither"/> instances to determine whether they are equal.
        /// </summary>
        /// <param name="left">The first source instance.</param>
        /// <param name="right">The second source instance.</param>
        /// <returns>The <see cref="bool"/>.</returns>
        public static bool operator ==(ErrorDither left, ErrorDither right)
            => left.Equals(right);

        /// <summary>
        /// Compares the two <see cref="ErrorDither"/> instances to determine whether they are unequal.
        /// </summary>
        /// <param name="left">The first source instance.</param>
        /// <param name="right">The second source instance.</param>
        /// <returns>The <see cref="bool"/>.</returns>
        public static bool operator !=(ErrorDither left, ErrorDither right)
            => !(left == right);

        /// <inheritdoc/>
        [MethodImpl(InliningOptions.ShortMethod)]
        public void ApplyQuantizationDither<TFrameQuantizer, TPixel>(
            ref TFrameQuantizer quantizer,
            ImageFrame<TPixel> source,
            QuantizedFrame<TPixel> destination,
            Rectangle bounds)
            where TFrameQuantizer : struct, IFrameQuantizer<TPixel>
            where TPixel : unmanaged, IPixel<TPixel>
        {
            ReadOnlySpan<TPixel> paletteSpan = destination.Palette.Span;
            int offsetY = bounds.Top;
            int offsetX = bounds.Left;
            float scale = quantizer.Options.DitherScale;

            for (int y = bounds.Top; y < bounds.Bottom; y++)
            {
                Span<TPixel> sourceRow = source.GetPixelRowSpan(y);
                Span<byte> destinationRow = destination.GetPixelRowSpan(y - offsetY);

                for (int x = bounds.Left; x < bounds.Right; x++)
                {
                    TPixel sourcePixel = sourceRow[x];
                    destinationRow[x - offsetX] = quantizer.GetQuantizedColor(sourcePixel, paletteSpan, out TPixel transformed);
                    this.Dither(source, bounds, sourcePixel, transformed, x, y, scale);
                }
            }
        }

        /// <inheritdoc/>
        [MethodImpl(InliningOptions.ShortMethod)]
        public void ApplyPaletteDither<TPaletteDitherImageProcessor, TPixel>(
            in TPaletteDitherImageProcessor processor,
            ImageFrame<TPixel> source,
<<<<<<< HEAD
            Rectangle bounds)
            where TPaletteDitherImageProcessor : struct, IPaletteDitherImageProcessor<TPixel>
            where TPixel : struct, IPixel<TPixel>
=======
            Rectangle bounds,
            float scale)
            where TPixel : unmanaged, IPixel<TPixel>
>>>>>>> b2bd68dd
        {
            float scale = processor.DitherScale;
            ReadOnlySpan<TPixel> palette = processor.Palette.Span;
            for (int y = bounds.Top; y < bounds.Bottom; y++)
            {
                Span<TPixel> row = source.GetPixelRowSpan(y);
                for (int x = bounds.Left; x < bounds.Right; x++)
                {
                    TPixel sourcePixel = row[x];
                    TPixel transformed = processor.GetPaletteColor(sourcePixel, palette);
                    this.Dither(source, bounds, sourcePixel, transformed, x, y, scale);
                    row[x] = transformed;
                }
            }
        }

        // Internal for AOT
        [MethodImpl(InliningOptions.ShortMethod)]
        internal TPixel Dither<TPixel>(
            ImageFrame<TPixel> image,
            Rectangle bounds,
            TPixel source,
            TPixel transformed,
            int x,
            int y,
            float scale)
            where TPixel : unmanaged, IPixel<TPixel>
        {
            // Equal? Break out as there's no error to pass.
            if (source.Equals(transformed))
            {
                return transformed;
            }

            // Calculate the error
            Vector4 error = (source.ToVector4() - transformed.ToVector4()) * scale;

            int offset = this.offset;
            DenseMatrix<float> matrix = this.matrix;

            // Loop through and distribute the error amongst neighboring pixels.
            for (int row = 0, targetY = y; row < matrix.Rows; row++, targetY++)
            {
                if (targetY >= bounds.Bottom)
                {
                    continue;
                }

                Span<TPixel> rowSpan = image.GetPixelRowSpan(targetY);

                for (int col = 0; col < matrix.Columns; col++)
                {
                    int targetX = x + (col - offset);
                    if (targetX < bounds.Left || targetX >= bounds.Right)
                    {
                        continue;
                    }

                    float coefficient = matrix[row, col];
                    if (coefficient == 0)
                    {
                        continue;
                    }

                    ref TPixel pixel = ref rowSpan[targetX];
                    var result = pixel.ToVector4();

                    result += error * coefficient;
                    pixel.FromVector4(result);
                }
            }

            return transformed;
        }

        /// <inheritdoc/>
        public override bool Equals(object obj)
            => obj is ErrorDither dither && this.Equals(dither);

        /// <inheritdoc/>
        public bool Equals(ErrorDither other)
            => this.offset == other.offset && this.matrix.Equals(other.matrix);

        /// <inheritdoc/>
        public bool Equals(IDither other)
            => this.Equals((object)other);

        /// <inheritdoc/>
        public override int GetHashCode()
            => HashCode.Combine(this.offset, this.matrix);
    }
}<|MERGE_RESOLUTION|>--- conflicted
+++ resolved
@@ -119,15 +119,9 @@
         public void ApplyPaletteDither<TPaletteDitherImageProcessor, TPixel>(
             in TPaletteDitherImageProcessor processor,
             ImageFrame<TPixel> source,
-<<<<<<< HEAD
             Rectangle bounds)
             where TPaletteDitherImageProcessor : struct, IPaletteDitherImageProcessor<TPixel>
-            where TPixel : struct, IPixel<TPixel>
-=======
-            Rectangle bounds,
-            float scale)
             where TPixel : unmanaged, IPixel<TPixel>
->>>>>>> b2bd68dd
         {
             float scale = processor.DitherScale;
             ReadOnlySpan<TPixel> palette = processor.Palette.Span;
