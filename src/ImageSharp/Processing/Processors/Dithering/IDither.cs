--- conflicted
+++ resolved
@@ -41,14 +41,8 @@
         void ApplyPaletteDither<TPaletteDitherImageProcessor, TPixel>(
             in TPaletteDitherImageProcessor processor,
             ImageFrame<TPixel> source,
-<<<<<<< HEAD
             Rectangle bounds)
             where TPaletteDitherImageProcessor : struct, IPaletteDitherImageProcessor<TPixel>
-            where TPixel : struct, IPixel<TPixel>;
-=======
-            Rectangle bounds,
-            float scale)
             where TPixel : unmanaged, IPixel<TPixel>;
->>>>>>> b2bd68dd
     }
 }